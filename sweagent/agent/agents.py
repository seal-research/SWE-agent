--- conflicted
+++ resolved
@@ -559,24 +559,17 @@
         try:
             # Forward model and get actions
             self._chook.on_model_query(messages=history, agent=self.name)
-<<<<<<< HEAD
             output = self.model.query(history)
             step.output = output["message"]
-            if isinstance(self.model, HumanModel):
-                step.thought, step.action = "", output["message"]
-=======
-            output = self.model.query(history)  # type: ignore
-            step.output = output
             if isinstance(self.model, HumanThoughtModel):
                 # TODO: This might be a bit hacky
                 # consider changing sweagent/tools/tools.py:ToolConfig to enforce this.
                 step.thought, step.action = ThoughtActionParser()(output, self.tools.config.commands)
             elif isinstance(self.model, HumanModel):
-                step.thought, step.action = "", output
->>>>>>> fe7b9812
+                step.thought, step.action = "", output["message"]
             else:
                 step.thought, step.action = self.tools.parse_actions(output)
-            if output["tool_calls"]:
+            if output.get("tool_calls", None) is not None:
                 step.tool_call_ids = [call["id"] for call in output["tool_calls"]]
                 step.tool_calls = output["tool_calls"]
             self.logger.info(f"💭 THOUGHT\n{step.thought}\n🎬 ACTION\n{step.action.strip()}")
@@ -686,6 +679,10 @@
                     "exit_error",
                     f"Exit due to unknown error: {e}",
                 )
+        self.logger.exception(
+            "Exit due to repeated format/blocklist/bash syntax errors",
+            exc_info=True,
+        )
         return handle_error_with_autosubmission(
             "exit_format",
             "Exit due to repeated format/blocklist/bash syntax errors",
